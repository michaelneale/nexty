//
//  GooseApp.swift
//  Goose
//
//  Created on 2024-09-15
//

import SwiftUI

@main
struct GooseApp: App {
    @NSApplicationDelegateAdaptor(AppDelegate.self) var appDelegate
    @StateObject private var spotlightManager = SpotlightWindowManager.shared
    @StateObject private var hotkeyManager = HotkeyManager.shared
<<<<<<< HEAD
    @StateObject private var notificationManager = NotificationManager()
=======
    @StateObject private var menuBarManager = MenuBarManager.shared
>>>>>>> 8b921ab3
    @State private var showMainWindow = false
    @State private var showAboutWindow = false
    
    var body: some Scene {
        WindowGroup {
            ContentView()
                .environmentObject(notificationManager)
                .withNotifications()
        }
        .windowStyle(.hiddenTitleBar)
        .windowToolbarStyle(.unified(showsTitle: false))
        
        WindowGroup("Command Center", id: "command-center") {
            MainWindow()
        }
        .windowStyle(.titleBar)
        .windowToolbarStyle(.unified)
        .defaultSize(width: 1000, height: 700)
        
        // Preferences Window
        Settings {
            PreferencesWindow()
        }
        
        // About Window
        Window("About Goose", id: "about-window") {
            AboutWindow()
        }
        .windowStyle(.hiddenTitleBar)
        .windowResizability(.contentSize)
        
        .commands {
            CommandGroup(replacing: .appInfo) {
                Button("About Goose") {
                    showAboutWindow = true
                    openAboutWindow()
                }
            }
            
            CommandGroup(after: .newItem) {
                Button("Show Command Center") {
                    self.openCommandCenter()
                }
                .keyboardShortcut("1", modifiers: [.command])
                
                Divider()
                
                Button("Show Spotlight") {
                    SpotlightWindowManager.shared.show(
                        mainWindowHandler: { command, output in
                            // Open main window with command output
                            self.openMainWindow(with: command, output: output)
                        }
                    )
                }
                .keyboardShortcut("K", modifiers: [.command])
            }
        }
    }
    
    private func openCommandCenter() {
        // Focus the app and open command center window
        NSApplication.shared.activate(ignoringOtherApps: true)
        
        // Open the Command Center window
        if let commandCenterWindow = NSApplication.shared.windows.first(where: { $0.title == "Command Center" }) {
            commandCenterWindow.makeKeyAndOrderFront(nil)
        } else {
            // Create new window by opening URL
            NSWorkspace.shared.open(URL(string: "goose://command-center")!)
        }
    }
    
    private func openMainWindow(with command: GooseCommand, output: String) {
        // Focus the app
        NSApplication.shared.activate(ignoringOtherApps: true)
        
        // Find or create a window
        if let window = NSApplication.shared.windows.first {
            window.makeKeyAndOrderFront(nil)
            
            // TODO: Update ContentView to display the command and output
            // This will be handled in ContentView
            NotificationCenter.default.post(
                name: Notification.Name("ShowCommandOutput"),
                object: nil,
                userInfo: [
                    "command": command,
                    "output": output
                ]
            )
        }
    }
    
    private func openAboutWindow() {
        NSApplication.shared.activate(ignoringOtherApps: true)
        
        if let url = URL(string: "goose://about") {
            NSWorkspace.shared.open(url)
        }
    }
}

class AppDelegate: NSObject, NSApplicationDelegate {
    func applicationDidFinishLaunching(_ notification: Notification) {
        // Set up any app-wide configurations
        let showInDock = UserDefaults.standard.bool(forKey: "ShowInDock")
        NSApplication.shared.setActivationPolicy(showInDock ? .regular : .accessory)
        
        // Initialize the menu bar manager
        _ = MenuBarManager.shared
        
        // Initialize the spotlight window manager
        _ = SpotlightWindowManager.shared
        
        // Initialize the hotkey manager to register global hotkeys
        _ = HotkeyManager.shared
        
        // Register notification handler for opening command center
        NotificationCenter.default.addObserver(
            self,
            selector: #selector(openCommandCenter),
            name: Notification.Name("OpenCommandCenter"),
            object: nil
        )
        
        // Register notification handler for showing about window
        NotificationCenter.default.addObserver(
            self,
            selector: #selector(showAboutWindow),
            name: Notification.Name("ShowAboutWindow"),
            object: nil
        )
    }
    
    func applicationWillTerminate(_ notification: Notification) {
        // Perform cleanup
        saveApplicationState()
        
        // Remove notification observers
        NotificationCenter.default.removeObserver(self)
    }
    
    func applicationShouldTerminateAfterLastWindowClosed(_ sender: NSApplication) -> Bool {
        // Keep app running even when windows are closed (for hotkey activation)
        return false
    }
    
    @objc private func openCommandCenter() {
        // Focus the app and open command center window
        NSApplication.shared.activate(ignoringOtherApps: true)
        
        // Open the Command Center window
        if let commandCenterWindow = NSApplication.shared.windows.first(where: { $0.title == "Command Center" }) {
            commandCenterWindow.makeKeyAndOrderFront(nil)
        } else {
            // Create new window by opening URL
            NSWorkspace.shared.open(URL(string: "goose://command-center")!)
        }
    }
    
    @objc private func showAboutWindow() {
        NSApplication.shared.activate(ignoringOtherApps: true)
        
        if let url = URL(string: "goose://about") {
            NSWorkspace.shared.open(url)
        }
    }
    
    private func saveApplicationState() {
        // Save any pending state or preferences
        UserDefaults.standard.synchronize()
        
        // Save command history if needed
        if let recentCommands = UserDefaults.standard.array(forKey: "RecentCommands") {
            // Already saved to UserDefaults
        }
        
        // Log application termination if logging is enabled
        if UserDefaults.standard.bool(forKey: "EnableLogging") {
            logMessage("Application terminating", level: .info)
        }
    }
    
    private func logMessage(_ message: String, level: LogLevel) {
        guard UserDefaults.standard.bool(forKey: "EnableLogging") else { return }
        
        let logPath = FileManager.default.urls(for: .documentDirectory, in: .userDomainMask).first?
            .appendingPathComponent("Goose/Logs/app.log")
        
        guard let path = logPath else { return }
        
        let timestamp = DateFormatter.localizedString(from: Date(), dateStyle: .short, timeStyle: .medium)
        let logEntry = "[\(timestamp)] [\(level.rawValue)] \(message)\n"
        
        if let data = logEntry.data(using: .utf8) {
            if FileManager.default.fileExists(atPath: path.path) {
                if let fileHandle = try? FileHandle(forWritingTo: path) {
                    fileHandle.seekToEndOfFile()
                    fileHandle.write(data)
                    fileHandle.closeFile()
                }
            } else {
                try? FileManager.default.createDirectory(at: path.deletingLastPathComponent(), withIntermediateDirectories: true)
                try? data.write(to: path)
            }
        }
    }
    
    enum LogLevel: String {
        case debug = "DEBUG"
        case info = "INFO"
        case warning = "WARNING"
        case error = "ERROR"
    }
}<|MERGE_RESOLUTION|>--- conflicted
+++ resolved
@@ -12,11 +12,8 @@
     @NSApplicationDelegateAdaptor(AppDelegate.self) var appDelegate
     @StateObject private var spotlightManager = SpotlightWindowManager.shared
     @StateObject private var hotkeyManager = HotkeyManager.shared
-<<<<<<< HEAD
     @StateObject private var notificationManager = NotificationManager()
-=======
     @StateObject private var menuBarManager = MenuBarManager.shared
->>>>>>> 8b921ab3
     @State private var showMainWindow = false
     @State private var showAboutWindow = false
     
